--- conflicted
+++ resolved
@@ -10,6 +10,10 @@
 
   * Add `MatType` parameter to `LSHSearch`, allowing sparse matrices to be used
     for search (#2395).
+    
+  * Documentation fixes to resolve Doxygen warnings and issues (#2400).
+  
+  * Add Load and Save of Sparse Matrix (#2344).
 
 ### mlpack 3.3.1
 ###### 2020-04-29
@@ -109,19 +113,13 @@
   * Add Soft Shrink Activation Function (#2174).
 
   * Add Hinge Embedding Loss Function (#2229).
-<<<<<<< HEAD
-  
-  * Documentation fixes to resolve Doxygen warnings and issues (#2400).
-  
-  * Add Load and Save of Sparse Matrix (#2344).
-=======
+
   * Add Cosine Embedding Loss Function (#2209).
 
   * Add Margin Ranking Loss Function (#2264).
 
   * Bugfix for incorrect parameter vector sizes in logistic regression and
     softmax regression (#2359).
->>>>>>> 4c1389fa
 
 ### mlpack 3.2.2
 ###### 2019-11-26
