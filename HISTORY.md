--- conflicted
+++ resolved
@@ -17,14 +17,12 @@
 
   * Add Load and Save of Sparse Matrix (#2344).
 
-<<<<<<< HEAD
   * Add Intersection over Union (IoU) metric for bounding boxes (#2402).
 
   * Add Non Maximal Supression (NMS) metric for bounding boxes (#2410).
-=======
+
   * Fix `no_intercept` and probability computation for linear SVM bindings
     (#2419).
->>>>>>> 19d44bc9
 
 ### mlpack 3.3.1
 ###### 2020-04-29
