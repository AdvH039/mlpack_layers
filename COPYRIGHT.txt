--- conflicted
+++ resolved
@@ -136,11 +136,8 @@
   Copyright 2020, Aakash Kaushik <kaushikaakash7539@gmail.com>
   Copyright 2020, Anush Kini <anushkini@gmail.com>
   Copyright 2020, Nippun Sharma <inbox.nippun@gmail.com>
-<<<<<<< HEAD
   Copyright 2020, Rishabh Garg <rishabhgarg108@gmail.com>
-=======
   Copyright 2020, Sudhakar Brar <dxhrmhall1449@tutanota.com>
->>>>>>> dbf1b440
 
 License: BSD-3-clause
   All rights reserved.
