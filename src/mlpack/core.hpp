﻿/**
 * @file core.hpp
 *
 * Include all of the base components required to write MLPACK methods, and the
 * main MLPACK Doxygen documentation.
 *
 * mlpack is free software; you may redistribute it and/or modify it under the
 * terms of the 3-clause BSD license.  You should have received a copy of the
 * 3-clause BSD license along with mlpack.  If not, see
 * http://www.opensource.org/licenses/BSD-3-Clause for more information.
 */
#ifndef MLPACK_CORE_HPP
#define MLPACK_CORE_HPP

/**
 * @mainpage mlpack Documentation
 *
 * @section intro_sec Introduction
 *
 * mlpack is an intuitive, fast, scalable C++ machine learning library, meant to
 * be a machine learning analog to LAPACK.  It aims to implement a wide array of
 * machine learning methods and function as a "swiss army knife" for machine
 * learning researchers.  The mlpack development website can be found at
 * http://mlpack.org.
 *
 * mlpack uses the Armadillo C++ matrix library (http://arma.sourceforge.net)
 * for general matrix, vector, and linear algebra support.  mlpack also uses the
 * program_options, math_c99, and unit_test_framework components of the Boost
 * library, and optionally uses libbfd and libdl to give backtraces when
 * compiled with debugging symbols on some platforms.
 *
 * @section howto How To Use This Documentation
 *
 * This documentation is API documentation similar to Javadoc.  It isn't
 * necessarily a tutorial, but it does provide detailed documentation on every
 * namespace, method, and class.
 *
 * Each mlpack namespace generally refers to one machine learning method, so
 * browsing the list of namespaces provides some insight as to the breadth of
 * the methods contained in the library.
 *
 * To generate this documentation in your own local copy of mlpack, you can
 * simply use Doxygen, from the root directory of the project:
 *
 * @code
 * $ doxygen
 * @endcode
 *
 * @section executables Executables
 *
 * mlpack provides several executables so that mlpack methods can be used
 * without any need for knowledge of C++.  These executables are all
 * self-documented, and that documentation can be accessed by running the
 * executables with the '-h' or '--help' flag.
 *
 * A full list of executables is given below:
 *
 * - mlpack_adaboost
 * - mlpack_approx_kfn
 * - mlpack_cf
 * - mlpack_decision_stump
 * - mlpack_decision_tree
 * - mlpack_det
 * - mlpack_emst
 * - mlpack_fastmks
 * - mlpack_gmm_train
 * - mlpack_gmm_generate
 * - mlpack_gmm_probability
 * - mlpack_hmm_train
 * - mlpack_hmm_loglik
 * - mlpack_hmm_viterbi
 * - mlpack_hmm_generate
 * - mlpack_hoeffding_tree
 * - mlpack_kernel_pca
 * - mlpack_kfn
 * - mlpack_kmeans
 * - mlpack_knn
 * - mlpack_krann
 * - mlpack_lars
 * - mlpack_linear_regression
 * - mlpack_local_coordinate_coding
 * - mlpack_logistic_regression
 * - mlpack_lsh
 * - mlpack_mean_shift
 * - mlpack_nbc
 * - mlpack_nca
 * - mlpack_pca
 * - mlpack_perceptron
 * - mlpack_radical
 * - mlpack_range_search
 * - mlpack_softmax_regression
 * - mlpack_sparse_coding
 *
 * @section tutorial Tutorials
 *
 * A few short tutorials on how to use mlpack are given below.
 *
 *  - @ref build
 *  - @ref matrices
 *  - @ref iodoc
 *  - @ref timer
 *  - @ref sample
 *  - @ref cv
 *  - @ref hpt
 *  - @ref verinfo
 *
 * Tutorials on specific methods are also available.
 *
 *  - @ref nstutorial
 *  - @ref lrtutorial
 *  - @ref rstutorial
 *  - @ref dettutorial
 *  - @ref emst_tutorial
 *  - @ref kmtutorial
 *  - @ref fmkstutorial
 *  - @ref amftutorial
 *
 * @section methods Methods in mlpack
 *
 * The following methods are included in mlpack:
 *
 *  - Density Estimation Trees - mlpack::det::DTree
 *  - Euclidean Minimum Spanning Trees - mlpack::emst::DualTreeBoruvka
 *  - Gaussian Mixture Models (GMMs) - mlpack::gmm::GMM
 *  - Hidden Markov Models (HMMs) - mlpack::hmm::HMM
 *  - Kernel PCA - mlpack::kpca::KernelPCA
 *  - K-Means Clustering - mlpack::kmeans::KMeans
 *  - Least-Angle Regression (LARS/LASSO) - mlpack::regression::LARS
 *  - Local Coordinate Coding - mlpack::lcc::LocalCoordinateCoding
 *  - Locality-Sensitive Hashing - mlpack::neighbor::LSHSearch
 *  - Naive Bayes Classifier - mlpack::naive_bayes::NaiveBayesClassifier
 *  - Neighborhood Components Analysis (NCA) - mlpack::nca::NCA
 *  - Principal Components Analysis (PCA) - mlpack::pca::PCA
 *  - RADICAL (ICA) - mlpack::radical::Radical
 *  - Simple Least-Squares Linear Regression -
 *        mlpack::regression::LinearRegression
 *  - Sparse Coding - mlpack::sparse_coding::SparseCoding
 *  - Tree-based neighbor search (KNN, KFN) - mlpack::neighbor::NeighborSearch
 *  - Tree-based range search - mlpack::range::RangeSearch
 *
 * @section remarks Final Remarks
 *
 * mlpack contributors include:
 *
 *   - Ryan Curtin <gth671b@mail.gatech.edu>
 *   - James Cline <james.cline@gatech.edu>
 *   - Neil Slagle <nslagle3@gatech.edu>
 *   - Matthew Amidon <mamidon@gatech.edu>
 *   - Vlad Grantcharov <vlad321@gatech.edu>
 *   - Ajinkya Kale <kaleajinkya@gmail.com>
 *   - Bill March <march@gatech.edu>
 *   - Dongryeol Lee <dongryel@cc.gatech.edu>
 *   - Nishant Mehta <niche@cc.gatech.edu>
 *   - Parikshit Ram <p.ram@gatech.edu>
 *   - Rajendran Mohan <rmohan88@gatech.edu>
 *   - Trironk Kiatkungwanglai <trironk@gmail.com>
 *   - Patrick Mason <patrick.s.mason@gmail.com>
 *   - Chip Mappus <cmappus@gatech.edu>
 *   - Hua Ouyang <houyang@gatech.edu>
 *   - Long Quoc Tran <tqlong@gmail.com>
 *   - Noah Kauffman <notoriousnoah@gmail.com>
 *   - Guillermo Colon <gcolon7@mail.gatech.edu>
 *   - Wei Guan <wguan@cc.gatech.edu>
 *   - Ryan Riegel <rriegel@cc.gatech.edu>
 *   - Nikolaos Vasiloglou <nvasil@ieee.org>
 *   - Garry Boyer <garryb@gmail.com>
 *   - Andreas Löf <andreas.lof@cs.waikato.ac.nz>
 *   - Marcus Edel <marcus.edel@fu-berlin.de>
 *   - Mudit Raj Gupta <mudit.raaj.gupta@gmail.com>
 *   - Sumedh Ghaisas <sumedhghaisas@gmail.com>
 *   - Michael Fox <michaelfox99@gmail.com>
 *   - Ryan Birmingham <birm@gatech.edu>
 *   - Siddharth Agrawal <siddharth.950@gmail.com>
 *   - Saheb Motiani <saheb210692@gmail.com>
 *   - Yash Vadalia <yashdv@gmail.com>
 *   - Abhishek Laddha <laddhaabhishek11@gmail.com>
 *   - Vahab Akbarzadeh <v.akbarzadeh@gmail.com>
 *   - Andrew Wells <andrewmw94@gmail.com>
 *   - Zhihao Lou <lzh1984@gmail.com>
 *   - Udit Saxena <saxena.udit@gmail.com>
 *   - Stephen Tu <tu.stephenl@gmail.com>
 *   - Jaskaran Singh <jaskaranvirdi@gmail.com>
 *   - Shangtong Zhang <zhangshangtong.cpp@icloud.com>
 *   - Hritik Jain <hritik.jain.cse13@itbhu.ac.in>
 *   - Vladimir Glazachev <glazachev.vladimir@gmail.com>
 *   - QiaoAn Chen <kazenoyumechen@gmail.com>
 *   - Janzen Brewer <jahabrewer@gmail.com>
 *   - Trung Dinh <dinhanhtrung@gmail.com>
 *   - Tham Ngap Wei <thamngapwei@gmail.com>
 *   - Grzegorz Krajewski <krajekg@gmail.com>
 *   - Joseph Mariadassou <joe.mariadassou@gmail.com>
 *   - Pavel Zhigulin <pashaworking@gmail.com>
 *   - Andy Fang <AndyFang.DZ@gmail.com>
 *   - Barak Pearlmutter <barak+git@pearlmutter.net>
 *   - Ivari Horm <ivari@risk.ee>
 *   - Dhawal Arora <d.p.arora1@gmail.com>
 *   - Alexander Leinoff <alexander-leinoff@uiowa.edu>
 *   - Palash Ahuja <abhor902@gmail.com>
 *   - Yannis Mentekidis <mentekid@gmail.com>
 *   - Ranjan Mondal <ranjan.rev@gmail.com>
 *   - Mikhail Lozhnikov <lozhnikovma@gmail.com>
 *   - Marcos Pividori <marcos.pividori@gmail.com>
 *   - Keon Kim <kwk236@gmail.com>
 *   - Nilay Jain <nilayjain13@gmail.com>
 *   - Peter Lehner <peter.lehner@dlr.de>
 *   - Anuraj Kanodia <akanuraj200@gmail.com>
 *   - Ivan Georgiev <ivan@jonan.info>
 *   - Shikhar Bhardwaj <shikharbhardwaj68@gmail.com>
 *   - Yashu Seth <yashuseth2503@gmail.com>
 *   - Mike Izbicki <mike@izbicki.me>
 *   - Sudhanshu Ranjan <sranjan.sud@gmail.com>
 *   - Piyush Jaiswal <piyush.jaiswal@st.niituniversity.in>
 *   - Dinesh Raj <dinu.iota@gmail.com>
 *   - Prasanna Patil <prasannapatil08@gmail.com>
 *   - Lakshya Agrawal <zeeshan.lakshya@gmail.com>
 *   - Vivek Pal <vivekpal.dtu@gmail.com>
 *   - Praveen Ch <chvsp972911@gmail.com>
 *   - Kirill Mishchenko <ki.mishchenko@gmail.com>
 *   - Abhinav Moudgil <abhinavmoudgil95@gmail.com>
 *   - Thyrix Yang <thyrixyang@gmail.com>
 *   - Sagar B Hathwar <sagarbhathwar@gmail.com>
 *   - Nishanth Hegde <hegde.nishanth@gmail.com>
 *   - Parminder Singh <parmsingh101@gmail.com>
 *   - CodeAi (deep learning bug detector) <benjamin.bales@assrc.us>
 *   - Franciszek Stokowacki <franek.stokowacki@gmail.com>
 *   - Samikshya Chand <samikshya289@gmail.com>
 *   - N Rajiv Vaidyanathan <rajivvaidyanathan4@gmail.com>
 *   - Kartik Nighania <kartiknighania@gmail.com>
 *   - Eugene Freyman <evg.freyman@gmail.com>
 *   - Manish Kumar <manish887kr@gmail.com>
 *   - Haritha Sreedharan Nair <haritha1313@gmail.com>
 *   - Sourabh Varshney <sourabhvarshney111@gmail.com>
 *   - Projyal Dev <projyal@gmail.com>
 *   - Nikhil Goel <nikhilgoel199797@gmail.com>
<<<<<<< HEAD
 *   - Prabhat Sharma <prabhatsharma7298@gmail.com>
=======
 *   - Shikhar Jaiswal <jaiswalshikhar87@gmail.com>
 *   - B Kartheek Reddy <bkartheekreddy@gmail.com>
 *   - Atharva Khandait <akhandait45@gmail.com>
 *   - Wenhao Huang <wenhao.huang.work@gmail.com>
 *   - Roberto Hueso <robertohueso96@gmail.com>
>>>>>>> 16d2c106
 */

// First, include all of the prerequisites.
#include <mlpack/prereqs.hpp>

// Now the core mlpack classes.
#include <mlpack/core/util/arma_traits.hpp>
#include <mlpack/core/util/log.hpp>
#include <mlpack/core/util/cli.hpp>
#include <mlpack/core/util/deprecated.hpp>
#include <mlpack/core/data/load.hpp>
#include <mlpack/core/data/save.hpp>
#include <mlpack/core/data/normalize_labels.hpp>
#include <mlpack/core/math/clamp.hpp>
#include <mlpack/core/math/random.hpp>
#include <mlpack/core/math/random_basis.hpp>
#include <mlpack/core/math/lin_alg.hpp>
#include <mlpack/core/math/range.hpp>
#include <mlpack/core/math/round.hpp>
#include <mlpack/core/math/shuffle_data.hpp>
#include <mlpack/core/math/make_alias.hpp>
#include <mlpack/core/dists/discrete_distribution.hpp>
#include <mlpack/core/dists/gaussian_distribution.hpp>
#include <mlpack/core/dists/laplace_distribution.hpp>
#include <mlpack/core/dists/gamma_distribution.hpp>

// mlpack::backtrace only for linux
#ifdef HAS_BFD_DL
  #include <mlpack/core/util/backtrace.hpp>
#endif

// Include kernel traits.
#include <mlpack/core/kernels/kernel_traits.hpp>
#include <mlpack/core/kernels/linear_kernel.hpp>
#include <mlpack/core/kernels/polynomial_kernel.hpp>
#include <mlpack/core/kernels/cosine_distance.hpp>
#include <mlpack/core/kernels/gaussian_kernel.hpp>
#include <mlpack/core/kernels/epanechnikov_kernel.hpp>
#include <mlpack/core/kernels/hyperbolic_tangent_kernel.hpp>
#include <mlpack/core/kernels/laplacian_kernel.hpp>
#include <mlpack/core/kernels/pspectrum_string_kernel.hpp>
#include <mlpack/core/kernels/spherical_kernel.hpp>
#include <mlpack/core/kernels/triangular_kernel.hpp>

// Use OpenMP if compiled with -DHAS_OPENMP.
#ifdef HAS_OPENMP
  #include <omp.h>
#endif

// Use Armadillo's C++ version detection.
#ifdef ARMA_USE_CXX11
  #define MLPACK_USE_CX11
#endif

#endif<|MERGE_RESOLUTION|>--- conflicted
+++ resolved
@@ -232,15 +232,12 @@
  *   - Sourabh Varshney <sourabhvarshney111@gmail.com>
  *   - Projyal Dev <projyal@gmail.com>
  *   - Nikhil Goel <nikhilgoel199797@gmail.com>
-<<<<<<< HEAD
- *   - Prabhat Sharma <prabhatsharma7298@gmail.com>
-=======
  *   - Shikhar Jaiswal <jaiswalshikhar87@gmail.com>
  *   - B Kartheek Reddy <bkartheekreddy@gmail.com>
  *   - Atharva Khandait <akhandait45@gmail.com>
  *   - Wenhao Huang <wenhao.huang.work@gmail.com>
  *   - Roberto Hueso <robertohueso96@gmail.com>
->>>>>>> 16d2c106
+ *   - Prabhat Sharma <prabhatsharma7298@gmail.com>
  */
 
 // First, include all of the prerequisites.
