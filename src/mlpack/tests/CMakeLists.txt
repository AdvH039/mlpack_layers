# mlpack test executable.
add_executable(mlpack_test
  callback_test.cpp
  drusilla_select_test.cpp
  emst_test.cpp
  fastmks_test.cpp
  facilities_test.cpp
  hpt_test.cpp
  hyperplane_test.cpp
  init_rules_test.cpp
<<<<<<< HEAD
  krann_search_test.cpp
  ksinit_test.cpp
=======
  kde_test.cpp
>>>>>>> 1d3ff639
  linear_svm_test.cpp
  local_coordinate_coding_test.cpp
  log_test.cpp
  logistic_regression_test.cpp
  lsh_test.cpp
  matrix_completion_test.cpp
  maximal_inputs_test.cpp
  mlpack_test.cpp
  mock_categorical_data.hpp
  perceptron_test.cpp
  prefixedoutstream_test.cpp
  python_binding_test.cpp
  q_learning_test.cpp
  qdafn_test.cpp
  radical_test.cpp
  random_test.cpp
  serialization.cpp
  serialization.hpp
  serialization_test.cpp
  termination_policy_test.cpp
  test_function_tools.hpp
  test_tools.hpp
  timer_test.cpp
  union_find_test.cpp
  main_tests/det_test.cpp
  main_tests/emst_test.cpp
  main_tests/fastmks_test.cpp
<<<<<<< HEAD
  main_tests/krann_test.cpp
=======
  main_tests/kde_test.cpp
>>>>>>> 1d3ff639
  main_tests/linear_svm_test.cpp
  main_tests/local_coordinate_coding_test.cpp
  main_tests/logistic_regression_test.cpp
  main_tests/lsh_test.cpp
  main_tests/perceptron_test.cpp
  main_tests/radical_test.cpp
  main_tests/test_helper.hpp
)

add_executable(mlpack_catch_test
  activation_functions_test.cpp
  adaboost_test.cpp
  akfn_test.cpp
  aknn_test.cpp
  ann_dist_test.cpp
  ann_layer_test.cpp
  ann_regularizer_test.cpp
  ann_test_tools.hpp
  ann_visitor_test.cpp
  armadillo_svd_test.cpp
  arma_extend_test.cpp
  async_learning_test.cpp
  augmented_rnns_tasks_test.cpp
  bayesian_linear_regression_test.cpp
  bias_svd_test.cpp
  binarize_test.cpp
  block_krylov_svd_test.cpp
  cf_test.cpp
  cli_binding_test.cpp
  convolutional_network_test.cpp
  convolution_test.cpp
  cosine_tree_test.cpp
  cv_test.cpp
  dbscan_test.cpp
  dcgan_test.cpp
  decision_stump_test.cpp
  decision_tree_test.cpp
  det_test.cpp
  distribution_test.cpp
  gmm_test.cpp
  hmm_test.cpp
  feedforward_network_test.cpp
  gan_test.cpp
  hoeffding_tree_test.cpp
  image_load_test.cpp
  imputation_test.cpp
  io_test.cpp
  kde_test.cpp
  kernel_pca_test.cpp
  kernel_test.cpp
  kernel_traits_test.cpp
  kfn_test.cpp
  kmeans_test.cpp
  knn_test.cpp
  krann_search_test.cpp
  ksinit_test.cpp
  lars_test.cpp
  layer_names_test.cpp
  lin_alg_test.cpp
  linear_regression_test.cpp
  lmnn_test.cpp
  load_save_test.cpp
  loss_functions_test.cpp
  main.cpp
  math_test.cpp
  metric_test.cpp
  mean_shift_test.cpp
  nbc_test.cpp
  nca_test.cpp
  nmf_test.cpp
  nystroem_method_test.cpp
  octree_test.cpp
  one_hot_encoding_test.cpp
  pca_test.cpp
  quic_svd_test.cpp
  random_forest_test.cpp
  randomized_svd_test.cpp
  range_search_test.cpp
  rbm_network_test.cpp
  rectangle_tree_test.cpp
  recurrent_network_test.cpp
  regularized_svd_test.cpp
  reward_clipping_test.cpp
  rl_components_test.cpp
  scaling_test.cpp
  serialization_catch.cpp
  serialization_catch.hpp
  sfinae_test.cpp
  softmax_regression_test.cpp
  sort_policy_test.cpp
  sparse_autoencoder_test.cpp
  sparse_coding_test.cpp
  spill_tree_test.cpp
  split_data_test.cpp
  string_encoding_test.cpp
  sumtree_test.cpp
  svd_batch_test.cpp
  svd_incremental_test.cpp
  svdplusplus_test.cpp
  test_catch_tools.hpp
  tree_test.cpp
  tree_traits_test.cpp
  ub_tree_test.cpp
  vantage_point_tree_test.cpp
  wgan_test.cpp
  main_tests/adaboost_test.cpp
  main_tests/gmm_generate_test.cpp
  main_tests/gmm_probability_test.cpp
  main_tests/gmm_train_test.cpp
  main_tests/hmm_generate_test.cpp
  main_tests/hmm_loglik_test.cpp
  main_tests/hmm_test_utils.hpp
  main_tests/hmm_train_test.cpp
  main_tests/hmm_viterbi_test.cpp
  main_tests/approx_kfn_test.cpp
  main_tests/bayesian_linear_regression_test.cpp
  main_tests/cf_test.cpp
  main_tests/dbscan_test.cpp
  main_tests/decision_stump_test.cpp
  main_tests/decision_tree_test.cpp
  main_tests/hoeffding_tree_test.cpp
  main_tests/image_converter_test.cpp
  main_tests/kde_test.cpp
  main_tests/kernel_pca_test.cpp
  main_tests/kfn_test.cpp
  main_tests/kmeans_test.cpp
  main_tests/knn_test.cpp
  main_tests/krann_test.cpp
  main_tests/linear_regression_test.cpp
  main_tests/lmnn_test.cpp
  main_tests/mean_shift_test.cpp
  main_tests/nbc_test.cpp
  main_tests/nca_test.cpp
  main_tests/nmf_test.cpp
  main_tests/pca_test.cpp
  main_tests/preprocess_binarize_test.cpp
  main_tests/preprocess_imputer_test.cpp
  main_tests/preprocess_one_hot_encode_test.cpp
  main_tests/preprocess_scale_test.cpp
  main_tests/preprocess_split_test.cpp
  main_tests/random_forest_test.cpp
  main_tests/softmax_regression_test.cpp
  main_tests/sparse_coding_test.cpp
  main_tests/range_search_test.cpp
  main_tests/test_helper.hpp
)

# Link dependencies of test executable.
target_link_libraries(mlpack_test
  mlpack
  ${ARMADILLO_LIBRARIES}
  ${BOOST_LIBRARIES}
  ${COMPILER_SUPPORT_LIBRARIES}
)

target_link_libraries(mlpack_catch_test
  mlpack
  ${ARMADILLO_LIBRARIES}
  ${BOOST_LIBRARIES}
  ${COMPILER_SUPPORT_LIBRARIES}
)

set_target_properties(mlpack_test PROPERTIES COTIRE_CXX_PREFIX_HEADER_INIT "../core.hpp")
set_target_properties(mlpack_catch_test PROPERTIES COTIRE_CXX_PREFIX_HEADER_INIT "../core.hpp")
cotire(mlpack_test)
cotire(mlpack_catch_test)

# Copy test data into right place.
add_custom_command(TARGET mlpack_test
  POST_BUILD
  COMMAND ${CMAKE_COMMAND} -E copy_directory ${CMAKE_CURRENT_SOURCE_DIR}/data/
      ${PROJECT_BINARY_DIR}
)

add_custom_command(TARGET mlpack_catch_test
  POST_BUILD
  COMMAND ${CMAKE_COMMAND} -E copy_directory ${CMAKE_CURRENT_SOURCE_DIR}/data/
      ${PROJECT_BINARY_DIR}
)

add_custom_command(TARGET mlpack_test
  POST_BUILD
  COMMAND ${CMAKE_COMMAND} -E tar xjf mnist_first250_training_4s_and_9s.tar.bz2
  COMMAND ${CMAKE_COMMAND} -E tar xjf digits_train.tar.bz2
  COMMAND ${CMAKE_COMMAND} -E tar xjf digits_test.tar.bz2
  COMMAND ${CMAKE_COMMAND} -E tar xjf digits_train_label.tar.bz2
  COMMAND ${CMAKE_COMMAND} -E tar xjf digits_test_label.tar.bz2
  WORKING_DIRECTORY ${PROJECT_BINARY_DIR}
)

# The list of long running parallel tests
set(parallel_tests
  "LocalCoordinateCodingTest;"
  "LogisticRegressionTest;"
  "LinearSVMTest")

# Add tests to the testing framework
# Get the list of sources from the test target
get_target_property(test_sources mlpack_test SOURCES)

# Go through the list of test sources and parse the test suite name
foreach(test_file ${test_sources})
  # Regex for parsing files with AUTO_TEST_SUITE
  file(STRINGS ${test_file} test_suite REGEX "BOOST_AUTO_TEST_SUITE\\(.*")
  if(NOT "${test_suite}" STREQUAL "")
    # Get the substring of test_suite within brackets in test_name
    string(REGEX MATCH "\\(.*\\)" test_name ${test_suite})
    # Get the substring excluding the brackets, by calculating the indices
    string(LENGTH ${test_name} end_idx)
    math(EXPR end_idx "${end_idx} - 2")
    string(SUBSTRING ${test_name} "1" ${end_idx} test)
    # Add the test to the testing tool, test is the name of the test suite
    add_test(NAME ${test} COMMAND mlpack_test -t ${test} WORKING_DIRECTORY
      ${CMAKE_BINARY_DIR})
  endif()
  # Regex for parsing files with FIXTURE_TEST_SUITE similarly
  file(STRINGS ${test_file} test_suite REGEX "BOOST_FIXTURE_TEST_SUITE\\(.*,")
  if(NOT "${test_suite}" STREQUAL "")
    # Get the substring of test_suite within brackets and comma in test_name
    string(REGEX MATCH "\\(.*," test_name ${test_suite})
    string(LENGTH ${test_name} end_idx)
    math(EXPR end_idx "${end_idx} - 2")
    string(SUBSTRING ${test_name} "1" ${end_idx} test)
    add_test(NAME ${test} COMMAND mlpack_test -t ${test} WORKING_DIRECTORY
      ${CMAKE_BINARY_DIR})
  endif()
endforeach()

add_test(NAME "catch_test" COMMAND mlpack_catch_test WORKING_DIRECTORY ${CMAKE_BINARY_DIR})

# Use RUN_SERIAL for long running parallel tests
set_tests_properties(${parallel_tests} PROPERTIES RUN_SERIAL TRUE)<|MERGE_RESOLUTION|>--- conflicted
+++ resolved
@@ -8,12 +8,6 @@
   hpt_test.cpp
   hyperplane_test.cpp
   init_rules_test.cpp
-<<<<<<< HEAD
-  krann_search_test.cpp
-  ksinit_test.cpp
-=======
-  kde_test.cpp
->>>>>>> 1d3ff639
   linear_svm_test.cpp
   local_coordinate_coding_test.cpp
   log_test.cpp
@@ -41,11 +35,6 @@
   main_tests/det_test.cpp
   main_tests/emst_test.cpp
   main_tests/fastmks_test.cpp
-<<<<<<< HEAD
-  main_tests/krann_test.cpp
-=======
-  main_tests/kde_test.cpp
->>>>>>> 1d3ff639
   main_tests/linear_svm_test.cpp
   main_tests/local_coordinate_coding_test.cpp
   main_tests/logistic_regression_test.cpp
