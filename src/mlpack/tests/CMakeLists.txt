--- conflicted
+++ resolved
@@ -97,11 +97,6 @@
   main_tests/nmf_test.cpp
   main_tests/perceptron_test.cpp
   main_tests/radical_test.cpp
-<<<<<<< HEAD
-  main_tests/random_forest_test.cpp
-=======
-  main_tests/range_search_test.cpp
->>>>>>> 8f98a2ec
   main_tests/test_helper.hpp
 )
 
