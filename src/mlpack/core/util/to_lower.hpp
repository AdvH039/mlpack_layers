--- conflicted
+++ resolved
@@ -22,13 +22,8 @@
  */
 inline std::string ToLower(const std::string& input)
 {
-<<<<<<< HEAD
-  output = input;
-  std::transform(output.begin(), output.end(), output.begin(),
-=======
   std::string output;
   std::transform(input.begin(), input.end(), std::back_inserter(output),
->>>>>>> 3264cd87
       [](unsigned char c){ return std::tolower(c); });
   return output;
 }
