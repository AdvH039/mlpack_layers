/**
 * @file methods/ann/layer/lstm_impl.hpp
 * @author Marcus Edel
 *
 * Implementation of the LSTM class, which implements a lstm network layer.
 *
 * mlpack is free software; you may redistribute it and/or modify it under the
 * terms of the 3-clause BSD license.  You should have received a copy of the
 * 3-clause BSD license along with mlpack.  If not, see
 * http://www.opensource.org/licenses/BSD-3-Clause for more information.
 */
#ifndef MLPACK_METHODS_ANN_LAYER_LSTM_IMPL_HPP
#define MLPACK_METHODS_ANN_LAYER_LSTM_IMPL_HPP

// In case it hasn't yet been included.
#include "lstm.hpp"

namespace mlpack {
namespace ann /** Artificial Neural Network. */ {

template<typename InputType, typename OutputType>
LSTM<InputType, OutputType>::LSTM()
{
  // Nothing to do here.
}

<<<<<<< HEAD
template<typename InputType, typename OutputType>
LSTM<InputType, OutputType>::LSTM(
=======
template<typename InputDataType, typename OutputDataType>
LSTM<InputDataType, OutputDataType>::LSTM(
>>>>>>> 3264cd87
    const LSTM& layer) :
    inSize(layer.inSize),
    outSize(layer.outSize),
    rho(layer.rho),
    forwardStep(layer.forwardStep),
    backwardStep(layer.backwardStep),
    gradientStep(layer.gradientStep),
    weights(layer.weights),
    batchSize(layer.batchSize),
    batchStep(layer.batchStep),
    gradientStepIdx(layer.gradientStepIdx),
    rhoSize(layer.rho),
    bpttSteps(layer.bpttSteps)
{
  // Nothing to do here.
}

<<<<<<< HEAD
template<typename InputType, typename OutputType>
LSTM<InputType, OutputType>::LSTM(
=======
template<typename InputDataType, typename OutputDataType>
LSTM<InputDataType, OutputDataType>::LSTM(
>>>>>>> 3264cd87
    LSTM&& layer) :
    inSize(std::move(layer.inSize)),
    outSize(std::move(layer.outSize)),
    rho(std::move(layer.rho)),
    forwardStep(std::move(layer.forwardStep)),
    backwardStep(std::move(layer.backwardStep)),
    gradientStep(std::move(layer.gradientStep)),
    weights(std::move(layer.weights)),
    batchSize(std::move(layer.batchSize)),
    batchStep(std::move(layer.batchStep)),
    gradientStepIdx(std::move(layer.gradientStepIdx)),
    rhoSize(std::move(layer.rho)),
    bpttSteps(std::move(layer.bpttSteps))
{
  // Nothing to do here.
}

<<<<<<< HEAD
template <typename InputType, typename OutputType>
LSTM<InputType, OutputType>&
LSTM<InputType, OutputType>::operator=(const LSTM& layer)
=======
template <typename InputDataType, typename OutputDataType>
LSTM<InputDataType, OutputDataType>&
LSTM<InputDataType, OutputDataType> :: operator=(const LSTM& layer)
>>>>>>> 3264cd87
{
  if (this != &layer)
  {
    inSize = layer.inSize;
    outSize = layer.outSize;
    rho = layer.rho;
    forwardStep = layer.forwardStep;
    backwardStep = layer.backwardStep;
    gradientStep = layer.gradientStep;
    weights = layer.weights;
    batchSize = layer.batchSize;
    batchStep = layer.batchStep;
    gradientStepIdx = layer.gradientStepIdx;
    grad = layer.grad;
    rhoSize = layer.rho;
    bpttSteps = layer.bpttSteps;
  }
  return *this;
}

<<<<<<< HEAD
template <typename InputType, typename OutputType>
LSTM<InputType, OutputType>&
LSTM<InputType, OutputType>::operator=(LSTM&& layer)
=======
template <typename InputDataType, typename OutputDataType>
LSTM<InputDataType, OutputDataType>&
LSTM<InputDataType, OutputDataType> :: operator=(LSTM&& layer)
>>>>>>> 3264cd87
{
  if (this != &layer)
  {
    inSize = std::move(layer.inSize);
    outSize = std::move(layer.outSize);
    rho = std::move(layer.rho);
    forwardStep = std::move(layer.forwardStep);
    backwardStep = std::move(layer.backwardStep);
    gradientStep = std::move(layer.gradientStep);
    weights = std::move(layer.weights);
    batchSize = std::move(layer.batchSize);
    batchStep = std::move(layer.batchStep);
    gradientStepIdx = std::move(layer.gradientStepIdx);
    grad = std::move(layer.grad);
    rhoSize = std::move(layer.rho);
    bpttSteps = std::move(layer.bpttSteps);
  }
  return *this;
}

template <typename InputType, typename OutputType>
LSTM<InputType, OutputType>::LSTM(
    const size_t inSize, const size_t outSize, const size_t rho) :
    inSize(inSize),
    outSize(outSize),
    rho(rho),
    forwardStep(0),
    backwardStep(0),
    gradientStep(0),
    batchSize(0),
    batchStep(0),
    gradientStepIdx(0),
    rhoSize(rho),
    bpttSteps(0)
{
  weights.set_size(WeightSize(), 1);
}

template<typename InputType, typename OutputType>
void LSTM<InputType, OutputType>::ResetCell(const size_t size)
{
  if (size == std::numeric_limits<size_t>::max())
    return;

  rhoSize = size;

  if (batchSize == 0)
    return;

  bpttSteps = std::min(rho, rhoSize);
  forwardStep = 0;
  gradientStepIdx = 0;
  backwardStep = batchSize * size - 1;
  gradientStep = batchSize * size - 1;

  const size_t rhoBatchSize = size * batchSize;

  // Make sure all of the different matrices we will use to hold parameters are
  // at least as large as we need.
  inputGate.set_size(outSize, rhoBatchSize);
  forgetGate.set_size(outSize, rhoBatchSize);
  hiddenLayer.set_size(outSize, rhoBatchSize);
  outputGate.set_size(outSize, rhoBatchSize);

  inputGateActivation.set_size(outSize, rhoBatchSize);
  forgetGateActivation.set_size(outSize, rhoBatchSize);
  outputGateActivation.set_size(outSize, rhoBatchSize);
  hiddenLayerActivation.set_size(outSize, rhoBatchSize);

<<<<<<< HEAD
    if (cell.is_empty())
    {
      cell = arma::zeros(outSize, size * batchSize);
      outParameter = arma::zeros<OutputType>(
          outSize, (size + 1) * batchSize);
    }
    else
    {
      // To preserve the leading zeros, recreate the object according to given
      // size specifications, while preserving the elements as well as the
      // layout of the elements.
      cell.resize(outSize, size * batchSize);
      outParameter.resize(outSize, (size + 1) * batchSize);
    }
  }
=======
  cellActivation.set_size(outSize, rhoBatchSize);
  prevError.set_size(4 * outSize, batchSize);

  // Now reset recurrent values to 0.
  cell.zeros(outSize, size * batchSize);
  outParameter.zeros(outSize, (size + 1) * batchSize);
>>>>>>> 3264cd87
}

template<typename InputType, typename OutputType>
void LSTM<InputType, OutputType>::Reset()
{
  // Set the weight parameter for the output gate.
  input2GateOutputWeight = OutputType(weights.memptr(), outSize, inSize,
      false, false);
  input2GateOutputBias = OutputType(weights.memptr() +
      input2GateOutputWeight.n_elem, outSize, 1, false, false);
  size_t offset = input2GateOutputWeight.n_elem + input2GateOutputBias.n_elem;

  // Set the weight parameter for the forget gate.
  input2GateForgetWeight = OutputType(weights.memptr() + offset,
      outSize, inSize, false, false);
  input2GateForgetBias = OutputType(weights.memptr() +
      offset + input2GateForgetWeight.n_elem, outSize, 1, false, false);
  offset += input2GateForgetWeight.n_elem + input2GateForgetBias.n_elem;

  // Set the weight parameter for the input gate.
  input2GateInputWeight = OutputType(weights.memptr() +
      offset, outSize, inSize, false, false);
  input2GateInputBias = OutputType(weights.memptr() +
      offset + input2GateInputWeight.n_elem, outSize, 1, false, false);
  offset += input2GateInputWeight.n_elem + input2GateInputBias.n_elem;

  // Set the weight parameter for the hidden gate.
  input2HiddenWeight = OutputType(weights.memptr() +
      offset, outSize, inSize, false, false);
  input2HiddenBias = OutputType(weights.memptr() +
      offset + input2HiddenWeight.n_elem, outSize, 1, false, false);
  offset += input2HiddenWeight.n_elem + input2HiddenBias.n_elem;

  // Set the weight parameter for the output multiplication.
  output2GateOutputWeight = OutputType(weights.memptr() +
      offset, outSize, outSize, false, false);
  offset += output2GateOutputWeight.n_elem;

  // Set the weight parameter for the output multiplication.
  output2GateForgetWeight = OutputType(weights.memptr() +
      offset, outSize, outSize, false, false);
  offset += output2GateForgetWeight.n_elem;

  // Set the weight parameter for the input multiplication.
  output2GateInputWeight = OutputType(weights.memptr() +
      offset, outSize, outSize, false, false);
  offset += output2GateInputWeight.n_elem;

  // Set the weight parameter for the hidden multiplication.
  output2HiddenWeight = OutputType(weights.memptr() +
      offset, outSize, outSize, false, false);
  offset += output2HiddenWeight.n_elem;

  // Set the weight parameter for the cell multiplication.
  cell2GateOutputWeight = OutputType(weights.memptr() +
      offset, outSize, 1, false, false);
  offset += cell2GateOutputWeight.n_elem;

  // Set the weight parameter for the cell - forget gate multiplication.
  cell2GateForgetWeight = OutputType(weights.memptr() +
      offset, outSize, 1, false, false);
  offset += cell2GateOutputWeight.n_elem;

  // Set the weight parameter for the cell - input gate multiplication.
  cell2GateInputWeight = OutputType(weights.memptr() +
      offset, outSize, 1, false, false);
}

// Forward when cellState is not needed.
template<typename InputType, typename OutputType>
void LSTM<InputType, OutputType>::Forward(
    const InputType& input, OutputType& output)
{
  //! Locally-stored cellState.
  OutputType cellState;
  Forward(input, output, cellState, false);
}

// Forward when cellState is needed overloaded LSTM::Forward().
template<typename InputType, typename OutputType>
void LSTM<InputType, OutputType>::Forward(const InputType& input,
                                          OutputType& output,
                                          OutputType& cellState,
                                          bool useCellState)
{
  // Check if the batch size changed, the number of cols is defines the input
  // batch size.
  if (input.n_cols != batchSize)
  {
    batchSize = input.n_cols;
    batchStep = batchSize - 1;
    ResetCell(rhoSize);
  }

  inputGate.cols(forwardStep, forwardStep + batchStep) = input2GateInputWeight *
      input + output2GateInputWeight * outParameter.cols(forwardStep,
      forwardStep + batchStep);
  inputGate.cols(forwardStep, forwardStep + batchStep).each_col() +=
      input2GateInputBias;

  forgetGate.cols(forwardStep, forwardStep + batchStep) = input2GateForgetWeight
      * input + output2GateForgetWeight * outParameter.cols(
      forwardStep, forwardStep + batchStep);
  forgetGate.cols(forwardStep, forwardStep + batchStep).each_col() +=
      input2GateForgetBias;

  if (forwardStep > 0)
  {
    if (useCellState)
    {
      if (!cellState.is_empty())
      {
        cell.cols(forwardStep - batchSize,
            forwardStep - batchSize + batchStep) = cellState;
      }
      else
      {
        throw std::runtime_error("Cell parameter is empty.");
      }
    }
    inputGate.cols(forwardStep, forwardStep + batchStep) +=
        arma::repmat(cell2GateInputWeight, 1, batchSize) %
        cell.cols(forwardStep - batchSize, forwardStep - batchSize + batchStep);

    forgetGate.cols(forwardStep, forwardStep + batchStep) +=
        arma::repmat(cell2GateForgetWeight, 1, batchSize) %
        cell.cols(forwardStep - batchSize, forwardStep - batchSize + batchStep);
  }

  inputGateActivation.cols(forwardStep, forwardStep + batchStep) = 1.0 /
      (1 + arma::exp(-inputGate.cols(forwardStep, forwardStep + batchStep)));

  forgetGateActivation.cols(forwardStep, forwardStep + batchStep) = 1.0 /
      (1 + arma::exp(-forgetGate.cols(forwardStep, forwardStep + batchStep)));

  hiddenLayer.cols(forwardStep, forwardStep + batchStep) = input2HiddenWeight *
      input + output2HiddenWeight * outParameter.cols(
      forwardStep, forwardStep + batchStep);

  hiddenLayer.cols(forwardStep, forwardStep + batchStep).each_col() +=
      input2HiddenBias;

  hiddenLayerActivation.cols(forwardStep, forwardStep + batchStep) =
      arma::tanh(hiddenLayer.cols(forwardStep, forwardStep + batchStep));

  if (forwardStep == 0)
  {
    cell.cols(forwardStep, forwardStep + batchStep) =
        inputGateActivation.cols(forwardStep, forwardStep + batchStep) %
        hiddenLayerActivation.cols(forwardStep, forwardStep + batchStep);
  }
  else
  {
    cell.cols(forwardStep, forwardStep + batchStep) =
        forgetGateActivation.cols(forwardStep, forwardStep + batchStep) %
        cell.cols(forwardStep - batchSize, forwardStep - batchSize + batchStep)
        + inputGateActivation.cols(forwardStep, forwardStep + batchStep) %
        hiddenLayerActivation.cols(forwardStep, forwardStep + batchStep);
  }

  outputGate.cols(forwardStep, forwardStep + batchStep) = input2GateOutputWeight
      * input + output2GateOutputWeight * outParameter.cols(
      forwardStep, forwardStep + batchStep) + cell.cols(forwardStep,
      forwardStep + batchStep).each_col() % cell2GateOutputWeight;

  outputGate.cols(forwardStep, forwardStep + batchStep).each_col() +=
      input2GateOutputBias;

  outputGateActivation.cols(forwardStep, forwardStep + batchStep) = 1.0 /
      (1 + arma::exp(-outputGate.cols(forwardStep, forwardStep + batchStep)));

  cellActivation.cols(forwardStep, forwardStep + batchStep) =
      arma::tanh(cell.cols(forwardStep, forwardStep + batchStep));

  outParameter.cols(forwardStep + batchSize,
      forwardStep + batchSize + batchStep) =
      cellActivation.cols(forwardStep, forwardStep + batchStep) %
      outputGateActivation.cols(forwardStep, forwardStep + batchStep);

  output = OutputType(outParameter.memptr() +
      (forwardStep + batchSize) * outSize, outSize, batchSize, false, false);

  cellState = OutputType(cell.memptr() +
      forwardStep * outSize, outSize, batchSize, false, false);

  forwardStep += batchSize;
  if ((forwardStep / batchSize) == bpttSteps)
  {
    forwardStep = 0;
  }
}

template<typename InputType, typename OutputType>
void LSTM<InputType, OutputType>::Backward(
  const InputType& /* input */, const OutputType& gy, OutputType& g)
{
  OutputType gyLocal;
  if (gradientStepIdx > 0)
  {
    gyLocal = gy + prevError;
  }
  else
  {
    // Make an alias.
    gyLocal = OutputType(((OutputType&) gy).memptr(), gy.n_rows, gy.n_cols,
        false, false);
  }

  outputGateError =
      gyLocal % cellActivation.cols(backwardStep - batchStep, backwardStep) %
      (outputGateActivation.cols(backwardStep - batchStep, backwardStep) %
      (1.0 - outputGateActivation.cols(backwardStep - batchStep,
      backwardStep)));

  OutputType cellError = gyLocal %
      outputGateActivation.cols(backwardStep - batchStep, backwardStep) %
      (1 - arma::pow(cellActivation.cols(backwardStep -
      batchStep, backwardStep), 2)) + outputGateError.each_col() %
      cell2GateOutputWeight;

  if (gradientStepIdx > 0)
  {
    cellError += inputCellError;
  }

  if (backwardStep > batchStep)
  {
    forgetGateError = cell.cols((backwardStep - batchSize) - batchStep,
      (backwardStep - batchSize)) % cellError % (forgetGateActivation.cols(
      backwardStep - batchStep, backwardStep) % (1.0 -
      forgetGateActivation.cols(backwardStep - batchStep, backwardStep)));
  }
  else
  {
    forgetGateError.zeros();
  }

  inputGateError = hiddenLayerActivation.cols(backwardStep - batchStep,
      backwardStep) % cellError %
      (inputGateActivation.cols(backwardStep - batchStep, backwardStep) %
      (1.0 - inputGateActivation.cols(backwardStep - batchStep, backwardStep)));

  hiddenError = inputGateActivation.cols(backwardStep - batchStep,
      backwardStep) % cellError % (1 - arma::pow(hiddenLayerActivation.cols(
      backwardStep - batchStep, backwardStep), 2));

  inputCellError = forgetGateActivation.cols(backwardStep - batchStep,
      backwardStep) % cellError + forgetGateError.each_col() %
      cell2GateForgetWeight + inputGateError.each_col() % cell2GateInputWeight;

  g = input2GateInputWeight.t() * inputGateError +
      input2HiddenWeight.t() * hiddenError +
      input2GateForgetWeight.t() * forgetGateError +
      input2GateOutputWeight.t() * outputGateError;

  prevError = output2GateOutputWeight.t() * outputGateError +
      output2GateForgetWeight.t() * forgetGateError +
      output2GateInputWeight.t() * inputGateError +
      output2HiddenWeight.t() * hiddenError;

  backwardStep -= batchSize;
  gradientStepIdx++;
  if (gradientStepIdx == bpttSteps)
  {
    backwardStep = bpttSteps - 1;
    gradientStepIdx = 0;
  }
}

template<typename InputType, typename OutputType>
void LSTM<InputType, OutputType>::Gradient(
    const InputType& input,
    const OutputType& /* error */,
    OutputType& gradient)
{
  // Input2GateOutputWeight and input2GateOutputBias gradients.
  gradient.submat(0, 0, input2GateOutputWeight.n_elem - 1, 0) =
      arma::vectorise(outputGateError * input.t());
  gradient.submat(input2GateOutputWeight.n_elem, 0,
      input2GateOutputWeight.n_elem + input2GateOutputBias.n_elem - 1, 0) =
      arma::sum(outputGateError, 1);
  size_t offset = input2GateOutputWeight.n_elem + input2GateOutputBias.n_elem;

  // Input2GateForgetWeight and input2GateForgetBias gradients.
  gradient.submat(offset, 0, offset + input2GateForgetWeight.n_elem - 1, 0) =
      arma::vectorise(forgetGateError * input.t());
  gradient.submat(offset + input2GateForgetWeight.n_elem, 0,
      offset + input2GateForgetWeight.n_elem +
      input2GateForgetBias.n_elem - 1, 0) = arma::sum(forgetGateError, 1);
  offset += input2GateForgetWeight.n_elem + input2GateForgetBias.n_elem;

  // Input2GateInputWeight and input2GateInputBias gradients.
  gradient.submat(offset, 0, offset + input2GateInputWeight.n_elem - 1, 0) =
      arma::vectorise(inputGateError * input.t());
  gradient.submat(offset + input2GateInputWeight.n_elem, 0,
      offset + input2GateInputWeight.n_elem +
      input2GateInputBias.n_elem - 1, 0) = arma::sum(inputGateError, 1);
  offset += input2GateInputWeight.n_elem + input2GateInputBias.n_elem;

  // Input2HiddenWeight and input2HiddenBias gradients.
  gradient.submat(offset, 0, offset + input2HiddenWeight.n_elem - 1, 0) =
      arma::vectorise(hiddenError * input.t());
  gradient.submat(offset + input2HiddenWeight.n_elem, 0,
      offset + input2HiddenWeight.n_elem + input2HiddenBias.n_elem - 1, 0) =
      arma::sum(hiddenError, 1);
  offset += input2HiddenWeight.n_elem + input2HiddenBias.n_elem;

  // Output2GateOutputWeight gradients.
  gradient.submat(offset, 0, offset + output2GateOutputWeight.n_elem - 1, 0) =
      arma::vectorise(outputGateError *
      outParameter.cols(gradientStep - batchStep, gradientStep).t());
  offset += output2GateOutputWeight.n_elem;

  // Output2GateForgetWeight gradients.
  gradient.submat(offset, 0, offset + output2GateForgetWeight.n_elem - 1, 0) =
      arma::vectorise(forgetGateError *
      outParameter.cols(gradientStep - batchStep, gradientStep).t());
  offset += output2GateForgetWeight.n_elem;

  // Output2GateInputWeight gradients.
  gradient.submat(offset, 0, offset + output2GateInputWeight.n_elem - 1, 0) =
      arma::vectorise(inputGateError *
      outParameter.cols(gradientStep - batchStep, gradientStep).t());
  offset += output2GateInputWeight.n_elem;

  // Output2HiddenWeight gradients.
  gradient.submat(offset, 0, offset + output2HiddenWeight.n_elem - 1, 0) =
      arma::vectorise(hiddenError *
      outParameter.cols(gradientStep - batchStep, gradientStep).t());
  offset += output2HiddenWeight.n_elem;

  // Cell2GateOutputWeight gradients.
  gradient.submat(offset, 0, offset + cell2GateOutputWeight.n_elem - 1, 0) =
      arma::sum(outputGateError %
      cell.cols(gradientStep - batchStep, gradientStep), 1);
  offset += cell2GateOutputWeight.n_elem;

  // Cell2GateForgetWeight and cell2GateInputWeight gradients.
  if (gradientStep > batchStep)
  {
    gradient.submat(offset, 0, offset + cell2GateForgetWeight.n_elem - 1, 0) =
        arma::sum(forgetGateError %
                  cell.cols((gradientStep - batchSize) - batchStep,
                            (gradientStep - batchSize)), 1);
    gradient.submat(offset + cell2GateForgetWeight.n_elem, 0, offset +
        cell2GateForgetWeight.n_elem + cell2GateInputWeight.n_elem - 1, 0) =
        arma::sum(inputGateError %
                  cell.cols((gradientStep - batchSize) - batchStep,
                            (gradientStep - batchSize)), 1);
  }
  else
  {
    gradient.submat(offset, 0, offset +
        cell2GateForgetWeight.n_elem - 1, 0).zeros();
    gradient.submat(offset + cell2GateForgetWeight.n_elem, 0, offset +
        cell2GateForgetWeight.n_elem +
        cell2GateInputWeight.n_elem - 1, 0).zeros();
  }

  if (gradientStep == 0)
  {
    gradientStep = batchSize * bpttSteps - 1;
  }
  else
  {
    gradientStep -= batchSize;
  }
}

template<typename InputType, typename OutputType>
template<typename Archive>
void LSTM<InputType, OutputType>::serialize(
    Archive& ar, const uint32_t /* version */)
{
  ar(cereal::base_class<Layer<InputType, OutputType>>(this));

  ar(CEREAL_NVP(weights));
  ar(CEREAL_NVP(inSize));
  ar(CEREAL_NVP(outSize));
  ar(CEREAL_NVP(rho));
  ar(CEREAL_NVP(bpttSteps));
  ar(CEREAL_NVP(batchSize));
  ar(CEREAL_NVP(batchStep));
  ar(CEREAL_NVP(forwardStep));
  ar(CEREAL_NVP(backwardStep));
  ar(CEREAL_NVP(gradientStep));
  ar(CEREAL_NVP(gradientStepIdx));
  ar(CEREAL_NVP(cell));
  ar(CEREAL_NVP(inputGateActivation));
  ar(CEREAL_NVP(forgetGateActivation));
  ar(CEREAL_NVP(outputGateActivation));
  ar(CEREAL_NVP(hiddenLayerActivation));
  ar(CEREAL_NVP(cellActivation));
  ar(CEREAL_NVP(prevError));
  ar(CEREAL_NVP(outParameter));

  if (Archive::is_loading::value)
    Reset();
}

} // namespace ann
} // namespace mlpack

#endif<|MERGE_RESOLUTION|>--- conflicted
+++ resolved
@@ -24,13 +24,8 @@
   // Nothing to do here.
 }
 
-<<<<<<< HEAD
 template<typename InputType, typename OutputType>
 LSTM<InputType, OutputType>::LSTM(
-=======
-template<typename InputDataType, typename OutputDataType>
-LSTM<InputDataType, OutputDataType>::LSTM(
->>>>>>> 3264cd87
     const LSTM& layer) :
     inSize(layer.inSize),
     outSize(layer.outSize),
@@ -48,13 +43,8 @@
   // Nothing to do here.
 }
 
-<<<<<<< HEAD
 template<typename InputType, typename OutputType>
 LSTM<InputType, OutputType>::LSTM(
-=======
-template<typename InputDataType, typename OutputDataType>
-LSTM<InputDataType, OutputDataType>::LSTM(
->>>>>>> 3264cd87
     LSTM&& layer) :
     inSize(std::move(layer.inSize)),
     outSize(std::move(layer.outSize)),
@@ -72,15 +62,9 @@
   // Nothing to do here.
 }
 
-<<<<<<< HEAD
 template <typename InputType, typename OutputType>
 LSTM<InputType, OutputType>&
 LSTM<InputType, OutputType>::operator=(const LSTM& layer)
-=======
-template <typename InputDataType, typename OutputDataType>
-LSTM<InputDataType, OutputDataType>&
-LSTM<InputDataType, OutputDataType> :: operator=(const LSTM& layer)
->>>>>>> 3264cd87
 {
   if (this != &layer)
   {
@@ -101,15 +85,9 @@
   return *this;
 }
 
-<<<<<<< HEAD
 template <typename InputType, typename OutputType>
 LSTM<InputType, OutputType>&
 LSTM<InputType, OutputType>::operator=(LSTM&& layer)
-=======
-template <typename InputDataType, typename OutputDataType>
-LSTM<InputDataType, OutputDataType>&
-LSTM<InputDataType, OutputDataType> :: operator=(LSTM&& layer)
->>>>>>> 3264cd87
 {
   if (this != &layer)
   {
@@ -179,30 +157,12 @@
   outputGateActivation.set_size(outSize, rhoBatchSize);
   hiddenLayerActivation.set_size(outSize, rhoBatchSize);
 
-<<<<<<< HEAD
-    if (cell.is_empty())
-    {
-      cell = arma::zeros(outSize, size * batchSize);
-      outParameter = arma::zeros<OutputType>(
-          outSize, (size + 1) * batchSize);
-    }
-    else
-    {
-      // To preserve the leading zeros, recreate the object according to given
-      // size specifications, while preserving the elements as well as the
-      // layout of the elements.
-      cell.resize(outSize, size * batchSize);
-      outParameter.resize(outSize, (size + 1) * batchSize);
-    }
-  }
-=======
   cellActivation.set_size(outSize, rhoBatchSize);
   prevError.set_size(4 * outSize, batchSize);
 
   // Now reset recurrent values to 0.
   cell.zeros(outSize, size * batchSize);
   outParameter.zeros(outSize, (size + 1) * batchSize);
->>>>>>> 3264cd87
 }
 
 template<typename InputType, typename OutputType>
