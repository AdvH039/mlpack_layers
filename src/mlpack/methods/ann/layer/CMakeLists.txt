# Define the files we need to compile
# Anything not in this list will not be compiled into mlpack.
set(SOURCES
  adaptive_max_pooling.hpp
  adaptive_max_pooling_impl.hpp
  adaptive_mean_pooling.hpp
  adaptive_mean_pooling_impl.hpp
  add.hpp
  add_impl.hpp
  add_merge.hpp
  add_merge_impl.hpp
  alpha_dropout.hpp
  alpha_dropout_impl.hpp
  base_layer.hpp
  batch_norm.hpp
  batch_norm_impl.hpp
  celu.hpp
  celu_impl.hpp
  concat.hpp
  concat_impl.hpp
  concatenate.hpp
  concatenate_impl.hpp
  convolution.hpp
  convolution_impl.hpp
  dropconnect.hpp
  dropconnect_impl.hpp
  dropout.hpp
  dropout_impl.hpp
<<<<<<< HEAD
  grouped_convolution.hpp
  grouped_convolution_impl.hpp
=======
  elu.hpp
  elu_impl.hpp
>>>>>>> 733166b8
  identity.hpp
  identity_impl.hpp
  layer.hpp
  layer_types.hpp
  leaky_relu.hpp
  leaky_relu_impl.hpp
  linear.hpp
  linear_impl.hpp
  linear_no_bias.hpp
  linear_no_bias_impl.hpp
  linear3d.hpp
  linear3d_impl.hpp
  log_softmax.hpp
  log_softmax_impl.hpp
  lstm.hpp
  lstm_impl.hpp
  max_pooling.hpp
  max_pooling_impl.hpp
  mean_pooling.hpp
  mean_pooling_impl.hpp
  multi_layer.hpp
  multi_layer_impl.hpp
  noisylinear.hpp
  noisylinear_impl.hpp
  padding.hpp
  radial_basis_function.hpp
  radial_basis_function_impl.hpp
  serialization.hpp
)

# Add directory name to sources.
set(DIR_SRCS)
foreach(file ${SOURCES})
  set(DIR_SRCS ${DIR_SRCS} ${CMAKE_CURRENT_SOURCE_DIR}/${file})
endforeach()
# Append sources (with directory name) to list of all mlpack sources (used at
# the parent scope).
set(MLPACK_SRCS ${MLPACK_SRCS} ${DIR_SRCS} PARENT_SCOPE)<|MERGE_RESOLUTION|>--- conflicted
+++ resolved
@@ -26,13 +26,10 @@
   dropconnect_impl.hpp
   dropout.hpp
   dropout_impl.hpp
-<<<<<<< HEAD
+  elu.hpp
+  elu_impl.hpp
   grouped_convolution.hpp
   grouped_convolution_impl.hpp
-=======
-  elu.hpp
-  elu_impl.hpp
->>>>>>> 733166b8
   identity.hpp
   identity_impl.hpp
   layer.hpp
