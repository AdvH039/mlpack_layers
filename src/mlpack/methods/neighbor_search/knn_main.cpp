/**
 * @file knn_main.cpp
 * @author Ryan Curtin
 *
 * Implementation of the AllkNN executable.  Allows some number of standard
 * options.
 */
#include <mlpack/core.hpp>
#include <mlpack/core/tree/cover_tree.hpp>

#include <string>
#include <fstream>
#include <iostream>

#include "neighbor_search.hpp"
#include "unmap.hpp"
#include "ns_model.hpp"

using namespace std;
using namespace mlpack;
using namespace mlpack::neighbor;
using namespace mlpack::tree;
using namespace mlpack::metric;

// Information about the program itself.
PROGRAM_INFO("k-Nearest-Neighbors",
    "This program will calculate the k-nearest-neighbors of a set of "
    "points using kd-trees or cover trees (cover tree support is experimental "
    "and may be slow). You may specify a separate set of "
    "reference points and query points, or just a reference set which will be "
    "used as both the reference and query set."
    "\n\n"
    "For example, the following will calculate the 5 nearest neighbors of each"
    "point in 'input.csv' and store the distances in 'distances.csv' and the "
    "neighbors in the file 'neighbors.csv':"
    "\n\n"
    "$ mlpack_knn --k=5 --reference_file=input.csv "
    "--distances_file=distances.csv\n --neighbors_file=neighbors.csv"
    "\n\n"
    "The output files are organized such that row i and column j in the "
    "neighbors output file corresponds to the index of the point in the "
    "reference set which is the i'th nearest neighbor from the point in the "
    "query set with index j.  Row i and column j in the distances output file "
    "corresponds to the distance between those two points.");

// Define our input parameters that this program will take.
PARAM_STRING_IN("reference_file", "File containing the reference dataset.", "r",
    "");
PARAM_STRING_OUT("distances_file", "File to output distances into.", "d");
PARAM_STRING_OUT("neighbors_file", "File to output neighbors into.", "n");

// The option exists to load or save models.
PARAM_STRING_IN("input_model_file", "File containing pre-trained kNN model.",
    "m", "");
PARAM_STRING_OUT("output_model_file", "If specified, the kNN model will be "
    "saved to the given file.", "M");

// The user may specify a query file of query points and a number of nearest
// neighbors to search for.
PARAM_STRING_IN("query_file", "File containing query points (optional).", "q",
    "");
PARAM_INT_IN("k", "Number of nearest neighbors to find.", "k", 0);

// The user may specify the type of tree to use, and a few parameters for tree
// building.
<<<<<<< HEAD
PARAM_STRING_IN("tree_type", "Type of tree to use: 'kd', 'rp-tree', "
    "'max-split-rp-tree', 'cover', 'r', 'r-star', 'x', 'ball', 'hilbert-r', "
    "'r-plus', 'r-plus-plus'.", "t", "kd");
PARAM_INT_IN("leaf_size", "Leaf size for tree building (used for kd-trees, "
    "random projection trees, R trees, R* trees, X trees, Hilbert R trees, "
    "R+ trees and R++ trees).", "l", 20);
=======
PARAM_STRING_IN("tree_type", "Type of tree to use: 'kd', 'vp', 'cover', 'r', "
    "'r-star', 'x', 'ball', 'hilbert-r', 'r-plus', 'r-plus-plus'.", "t", "kd");
PARAM_INT_IN("leaf_size", "Leaf size for tree building (used for kd-trees, vp "
    "trees, R trees, R* trees, X trees, Hilbert R trees, R+ trees and R++ "
    "trees).", "l", 20);
>>>>>>> 067ff771
PARAM_FLAG("random_basis", "Before tree-building, project the data onto a "
    "random orthogonal basis.", "R");
PARAM_INT_IN("seed", "Random seed (if 0, std::time(NULL) is used).", "s", 0);

// Search settings.
PARAM_FLAG("naive", "If true, O(n^2) naive mode is used for computation.", "N");
PARAM_FLAG("single_mode", "If true, single-tree search is used (as opposed to "
    "dual-tree search).", "S");
PARAM_DOUBLE_IN("epsilon", "If specified, will do approximate nearest neighbor "
    "search with given relative error.", "e", 0);

// Convenience typedef.
typedef NSModel<NearestNeighborSort> KNNModel;

int main(int argc, char *argv[])
{
  // Give CLI the command line parameters the user passed in.
  CLI::ParseCommandLine(argc, argv);

  if (CLI::GetParam<int>("seed") != 0)
    math::RandomSeed((size_t) CLI::GetParam<int>("seed"));
  else
    math::RandomSeed((size_t) std::time(NULL));

  // A user cannot specify both reference data and a model.
  if (CLI::HasParam("reference_file") && CLI::HasParam("input_model_file"))
    Log::Fatal << "Only one of --reference_file (-r) or --input_model_file (-m)"
        << " may be specified!" << endl;

  // A user must specify one of them...
  if (!CLI::HasParam("reference_file") && !CLI::HasParam("input_model_file"))
    Log::Fatal << "No model specified (--input_model_file) and no reference "
        << "data specified (--reference_file)!  One must be provided." << endl;

  if (CLI::HasParam("input_model_file"))
  {
    // Notify the user of parameters that will be ignored.
    if (CLI::HasParam("tree_type"))
      Log::Warn << "--tree_type (-t) will be ignored because --input_model_file"
          << " is specified." << endl;
    if (CLI::HasParam("leaf_size"))
      Log::Warn << "--leaf_size (-l) will be ignored because --input_model_file"
          << " is specified." << endl;
    if (CLI::HasParam("random_basis"))
      Log::Warn << "--random_basis (-R) will be ignored because "
          << "--input_model_file is specified." << endl;
    if (CLI::HasParam("naive"))
      Log::Warn << "--naive (-N) will be ignored because --input_model_file is "
          << "specified." << endl;
  }

  // The user should give something to do...
  if (!CLI::HasParam("k") && !CLI::HasParam("output_model_file"))
    Log::Warn << "Neither -k nor --output_model_file are specified, so no "
        << "results from this program will be saved!" << endl;

  // If the user specifies k but no output files, they should be warned.
  if (CLI::HasParam("k") &&
      !(CLI::HasParam("neighbors_file") || CLI::HasParam("distances_file")))
    Log::Warn << "Neither --neighbors_file nor --distances_file is specified, "
        << "so the nearest neighbor search results will not be saved!" << endl;

  // If the user specifies output files but no k, they should be warned.
  if ((CLI::HasParam("neighbors_file") || CLI::HasParam("distances_file")) &&
      !CLI::HasParam("k"))
    Log::Warn << "An output file for nearest neighbor search is given ("
        << "--neighbors_file or --distances_file), but nearest neighbor search "
        << "is not being performed because k (--k) is not specified!  No "
        << "results will be saved." << endl;

  // Sanity check on leaf size.
  const int lsInt = CLI::GetParam<int>("leaf_size");
  if (lsInt < 1)
    Log::Fatal << "Invalid leaf size: " << lsInt << ".  Must be greater "
        "than 0." << endl;

  // Sanity check on epsilon.
  const double epsilon = CLI::GetParam<double>("epsilon");
  if (epsilon < 0)
    Log::Fatal << "Invalid epsilon: " << epsilon << ".  Must be non-negative. "
        << endl;

  // We either have to load the reference data, or we have to load the model.
  NSModel<NearestNeighborSort> knn;
  const bool naive = CLI::HasParam("naive");
  const bool singleMode = CLI::HasParam("single_mode");
  if (CLI::HasParam("reference_file"))
  {
    // Get all the parameters.
    const string referenceFile = CLI::GetParam<string>("reference_file");
    const string treeType = CLI::GetParam<string>("tree_type");
    const bool randomBasis = CLI::HasParam("random_basis");

    KNNModel::TreeTypes tree = KNNModel::KD_TREE;
    if (treeType == "kd")
      tree = KNNModel::KD_TREE;
    else if (treeType == "cover")
      tree = KNNModel::COVER_TREE;
    else if (treeType == "r")
      tree = KNNModel::R_TREE;
    else if (treeType == "r-star")
      tree = KNNModel::R_STAR_TREE;
    else if (treeType == "ball")
      tree = KNNModel::BALL_TREE;
    else if (treeType == "x")
      tree = KNNModel::X_TREE;
    else if (treeType == "hilbert-r")
      tree = KNNModel::HILBERT_R_TREE;
    else if (treeType == "r-plus")
      tree = KNNModel::R_PLUS_TREE;
    else if (treeType == "r-plus-plus")
      tree = KNNModel::R_PLUS_PLUS_TREE;
<<<<<<< HEAD
    else if (treeType == "rp-tree")
      tree = KNNModel::RP_TREE;
    else if (treeType == "max-split-rp-tree")
      tree = KNNModel::MAX_SPLIT_RP_TREE;
    else
      Log::Fatal << "Unknown tree type '" << treeType << "'; valid choices are "
          << "'kd', 'rp-tree', 'max-split-rp-tree', 'cover', 'r', 'r-star', "
          << "'x', 'ball', 'hilbert-r', 'r-plus' and 'r-plus-plus'." << endl;
=======
    else if (treeType == "vp")
      tree = KNNModel::VP_TREE;
    else
      Log::Fatal << "Unknown tree type '" << treeType << "'; valid choices are "
          << "'kd', 'cover', 'r', 'r-star', 'x', 'ball', 'hilbert-r', "
          << "'r-plus', 'r-plus-plus' and 'vp'." << endl;
>>>>>>> 067ff771

    knn.TreeType() = tree;
    knn.RandomBasis() = randomBasis;

    arma::mat referenceSet;
    data::Load(referenceFile, referenceSet, true);

    Log::Info << "Loaded reference data from '" << referenceFile << "' ("
        << referenceSet.n_rows << " x " << referenceSet.n_cols << ")."
        << endl;

    knn.BuildModel(std::move(referenceSet), size_t(lsInt), naive, singleMode,
        epsilon);
  }
  else
  {
    // Load the model from file.
    const string inputModelFile = CLI::GetParam<string>("input_model_file");
    data::Load(inputModelFile, "knn_model", knn, true); // Fatal on failure.

    Log::Info << "Loaded kNN model from '" << inputModelFile << "' (trained on "
        << knn.Dataset().n_rows << "x" << knn.Dataset().n_cols << " dataset)."
        << endl;

    // Adjust singleMode and naive if necessary.
    knn.SingleMode() = CLI::HasParam("single_mode");
    knn.Naive() = CLI::HasParam("naive");
    knn.LeafSize() = size_t(lsInt);
    knn.Epsilon() = epsilon;
  }

  // Perform search, if desired.
  if (CLI::HasParam("k"))
  {
    const string queryFile = CLI::GetParam<string>("query_file");
    const size_t k = (size_t) CLI::GetParam<int>("k");

    arma::mat queryData;
    if (queryFile != "")
    {
      data::Load(queryFile, queryData, true);
      Log::Info << "Loaded query data from '" << queryFile << "' ("
          << queryData.n_rows << "x" << queryData.n_cols << ")." << endl;
    }

    // Sanity check on k value: must be greater than 0, must be less than the
    // number of reference points.  Since it is unsigned, we only test the upper
    // bound.
    if (k > knn.Dataset().n_cols)
    {
      Log::Fatal << "Invalid k: " << k << "; must be greater than 0 and less ";
      Log::Fatal << "than or equal to the number of reference points (";
      Log::Fatal << knn.Dataset().n_cols << ")." << endl;
    }

    // Naive mode overrides single mode.
    if (singleMode && naive)
    {
      Log::Warn << "--single_mode ignored because --naive is present." << endl;
    }

    // Now run the search.
    arma::Mat<size_t> neighbors;
    arma::mat distances;

    if (CLI::HasParam("query_file"))
      knn.Search(std::move(queryData), k, neighbors, distances);
    else
      knn.Search(k, neighbors, distances);
    Log::Info << "Search complete." << endl;

    // Save output, if desired.
    if (CLI::HasParam("neighbors_file"))
      data::Save(CLI::GetParam<string>("neighbors_file"), neighbors);
    if (CLI::HasParam("distances_file"))
      data::Save(CLI::GetParam<string>("distances_file"), distances);
  }

  if (CLI::HasParam("output_model_file"))
  {
    const string outputModelFile = CLI::GetParam<string>("output_model_file");
    data::Save(outputModelFile, "knn_model", knn);
  }
}<|MERGE_RESOLUTION|>--- conflicted
+++ resolved
@@ -63,20 +63,12 @@
 
 // The user may specify the type of tree to use, and a few parameters for tree
 // building.
-<<<<<<< HEAD
-PARAM_STRING_IN("tree_type", "Type of tree to use: 'kd', 'rp-tree', "
+PARAM_STRING_IN("tree_type", "Type of tree to use: 'kd', 'vp', 'rp-tree', "
     "'max-split-rp-tree', 'cover', 'r', 'r-star', 'x', 'ball', 'hilbert-r', "
     "'r-plus', 'r-plus-plus'.", "t", "kd");
 PARAM_INT_IN("leaf_size", "Leaf size for tree building (used for kd-trees, "
-    "random projection trees, R trees, R* trees, X trees, Hilbert R trees, "
-    "R+ trees and R++ trees).", "l", 20);
-=======
-PARAM_STRING_IN("tree_type", "Type of tree to use: 'kd', 'vp', 'cover', 'r', "
-    "'r-star', 'x', 'ball', 'hilbert-r', 'r-plus', 'r-plus-plus'.", "t", "kd");
-PARAM_INT_IN("leaf_size", "Leaf size for tree building (used for kd-trees, vp "
-    "trees, R trees, R* trees, X trees, Hilbert R trees, R+ trees and R++ "
-    "trees).", "l", 20);
->>>>>>> 067ff771
+    "vp trees, random projection trees, R trees, R* trees, X trees, "
+    "Hilbert R trees, R+ trees and R++ trees).", "l", 20);
 PARAM_FLAG("random_basis", "Before tree-building, project the data onto a "
     "random orthogonal basis.", "R");
 PARAM_INT_IN("seed", "Random seed (if 0, std::time(NULL) is used).", "s", 0);
@@ -189,23 +181,17 @@
       tree = KNNModel::R_PLUS_TREE;
     else if (treeType == "r-plus-plus")
       tree = KNNModel::R_PLUS_PLUS_TREE;
-<<<<<<< HEAD
+    else if (treeType == "vp")
+      tree = KNNModel::VP_TREE;
     else if (treeType == "rp-tree")
       tree = KNNModel::RP_TREE;
     else if (treeType == "max-split-rp-tree")
       tree = KNNModel::MAX_SPLIT_RP_TREE;
     else
       Log::Fatal << "Unknown tree type '" << treeType << "'; valid choices are "
-          << "'kd', 'rp-tree', 'max-split-rp-tree', 'cover', 'r', 'r-star', "
-          << "'x', 'ball', 'hilbert-r', 'r-plus' and 'r-plus-plus'." << endl;
-=======
-    else if (treeType == "vp")
-      tree = KNNModel::VP_TREE;
-    else
-      Log::Fatal << "Unknown tree type '" << treeType << "'; valid choices are "
-          << "'kd', 'cover', 'r', 'r-star', 'x', 'ball', 'hilbert-r', "
-          << "'r-plus', 'r-plus-plus' and 'vp'." << endl;
->>>>>>> 067ff771
+          << "'kd', 'vp', 'rp-tree', 'max-split-rp-tree', 'cover', 'r', "
+          << "'r-star', 'x', 'ball', 'hilbert-r', 'r-plus' and 'r-plus-plus'."
+          << endl;
 
     knn.TreeType() = tree;
     knn.RandomBasis() = randomBasis;
